--- conflicted
+++ resolved
@@ -65,15 +65,9 @@
             FIRMWARE_REVISION_CHARACTERISTIC: {
                 UUID: '45622512-6468-465a-b141-0b9b0f96b468'
             },
-<<<<<<< HEAD
-            HARDWARE_REVISION_CHARACTERISTIC: {
-                UUID: '45622513-6468-465a-b141-0b9b0f96b468'
-            },
-=======
             HARDWARE_GENERATION_CHARACTERISTIC: {
                 UUID: '45622513-6468-465a-b141-0b9b0f96b468'
             }
->>>>>>> 5b177cd7
         }
     },
     BATTERY_SERVICE: {
