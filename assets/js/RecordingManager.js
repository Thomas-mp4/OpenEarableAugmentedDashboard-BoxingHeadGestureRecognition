const buttonIds = ["btn1", "btn2", "btn3", "btn4", "btn5", "btn6", "btn7", "btn8", "btn9"];
$(document).ready(function () {
    let isLocked = true;

    function resetLabelButtons() {
        buttonIds.forEach((btnId) => {
            $("#" + btnId).css("border", "3px solid transparent");;
            $("#" + btnId).css("font-weight", "normal");
        });

        // If another button is in edit mode, reset it
        let editingButton = $(".in-edit-mode");
        if (editingButton.length) {
            let originalText = editingButton.find('.btn-edit-input').val();
            editingButton.text(originalText).removeClass("in-edit-mode");
        }
    }

    function setLabelButtons() {
        resetLabelButtons();
        $("#btn9").css("border", "3px solid #77F2A1");
        $("#btn9").css("font-weight", "bold");
    }

    setLabelButtons();

    buttonIds.forEach(function (btnId) {
        $("#" + btnId).click(function (e) {
            e.stopPropagation();

            if (isLocked) {
                buttonIds.forEach(function (id) {
                    $("#" + id).css("border", "3px solid transparent");
                    $("#" + id).css("font-weight", "normal");
                });

                // Add green border to clicked button
                $(this).css("border", "3px solid #77F2A1");
                $(this).css("font-weight", "bold");
                return;
            }

            let currentButton = $(this);

            // If another button is in edit mode, reset it
            let editingButton = $(".in-edit-mode");
            if (editingButton.length) {
                let originalText = editingButton.find('.btn-edit-input').val();
                editingButton.text(originalText).removeClass("in-edit-mode");
            }

            let currentText = currentButton.text();

            // Create an input field and a confirm button
            let inputField = $("<input type='text' class='btn-edit-input' value='" + currentText + "'>");
            let confirmButton = $("<button class='btn btn-small btn-confirm'>✓</button>");
            let combined = $(`<div class="d-flex flex-row"></div>`);
            combined.append(inputField);
            combined.append(confirmButton);

            // Add the confirm button functionality
            confirmButton.click(function (e) {
                e.stopPropagation();
                currentButton.text(inputField.val());
                log("Changed label to '" + inputField.val() + "'.");
                currentButton.removeClass("in-edit-mode");
            });

            currentButton.text("").append(combined).addClass("in-edit-mode");
            inputField.focus();


        });
    });

    $("#lockButton").click(function () {
        isLocked = !isLocked;

        if (isLocked) {
            $(this).html('<i class="bi bi-lock"></i>');
            $(this).addClass("btn-stop");
            $(this).removeClass("btn-play");
            setLabelButtons();
        } else {
            $(this).html('<i class="bi bi-unlock"></i>');
            $(this).removeClass("btn-stop");
            $(this).addClass("btn-play");
            resetLabelButtons();

            $("#btn1").click();
        }
    });

    $('#startRecordingButton').click(() => { startRecording() });
    $('#stopRecordingButton').click(() => { stopRecording() });

    function getCurrentlySelectedLabel() {
        let selectedButton = buttonIds.filter((btnId) => {
            return $("#" + btnId).css("border") === "3px solid rgb(119, 242, 161)" && btnId !== "btn9";
        });
        if (selectedButton.length) {
            return $("#" + selectedButton[0]).text();
        }
        return null;
    }

    let recordingActive = false;
    let recordingStartTime;
    let dataCache = {};

    function startRecording() {
        recordingStartTime = new Date().toISOString();
        recordingActive = true;

        if (!isLocked) { $('#lockButton').click() }

        $('#startRecordingButton').addClass("d-none");
        $('#stopRecordingButton').removeClass("d-none");

        $(".is-record-enabled").prop('disabled', true);
    }

    function stopRecording() {
        recordingActive = false;

        $('#startRecordingButton').removeClass("d-none");
        $('#stopRecordingButton').addClass("d-none");
        $(".is-record-enabled").prop('disabled', false);

        generateAndDownloadCSV(dataCache, recordingStartTime);
        dataCache = {};  // Reset data cache after download
    }

    openEarable.sensorManager.subscribeOnSensorDataReceived((sensorData) => {
        if (!recordingActive) return;

        if (!dataCache[sensorData.timestamp]) {
            // Initialize the cache entry for this timestamp
            dataCache[sensorData.timestamp] = {
                acc: [],
                gyro: [],
                mag: [],
                pressure: "",
                temperature: "",
                labels: []  // Storing the labels as an array to handle multiple labels
            };
        }

        let currentLabel = getCurrentlySelectedLabel();
        if (currentLabel && !dataCache[sensorData.timestamp].labels.includes(currentLabel)) {
            dataCache[sensorData.timestamp].labels.push(currentLabel);
        }

        switch (sensorData.sensorId) {
            case 0: // IMU data (Accelerometer, Gyroscope, Magnetometer)
                dataCache[sensorData.timestamp].acc = [-sensorData.ACC.X, sensorData.ACC.Z, sensorData.ACC.Y];
                dataCache[sensorData.timestamp].gyro = [-sensorData.GYRO.X, sensorData.GYRO.Z, sensorData.GYRO.Y];
                dataCache[sensorData.timestamp].mag = [-sensorData.MAG.X, sensorData.MAG.Z, sensorData.MAG.Y];
                break;

            case 1: // Pressure and Temperature
                dataCache[sensorData.timestamp].pressure = sensorData.BARO.Pressure;
                dataCache[sensorData.timestamp].temperature = sensorData.TEMP.Temperature;
                break;
        }
    });

    function generateAndDownloadCSV(dataCache, recordingStartTime) {
        generateAndDownloadIMUCSV(dataCache, recordingStartTime);
        generateAndDownloadTempPressCSV(dataCache, recordingStartTime);
    }

    function generateAndDownloadIMUCSV(dataCache, recordingStartTime) {
        let headers = [
            "time", "sensor_accX[m/s]", "sensor_accY[m/s]", "sensor_accZ[m/s]",
            "sensor_gyroX[°/s]", "sensor_gyroY[°/s]", "sensor_gyroZ[°/s]",
<<<<<<< HEAD
            "sensor_magX[µT]", "sensor_magY[µT]", "sensor_magZ[µT]"
=======
            "sensor_magX[µT]", "sensor_magY[µT]", "sensor_magZ[µT]",
            "sensor_pressure[Pa]", "sensor_temperature[°C]"
>>>>>>> 5b177cd7
        ];
    
        let rows = [];
    
        // Sorting the timestamps and generating the CSV lines
        Object.keys(dataCache).sort().forEach(timestamp => {
            let data = dataCache[timestamp];
            let row = [timestamp];
    
            // Push IMU sensor data ensuring the correct float format
            ["acc", "gyro", "mag"].forEach(sensorType => {
                if (data[sensorType] && data[sensorType].length === 3) {
                    row.push(...data[sensorType].map(val => val.toString().replace(',', '.')));
                } else {
                    row.push('', '', ''); // Push empty values if sensor data isn't available or isn't valid
                }
            });
    
            rows.push(row);
        });
    
        let csv = headers.join(",") + "\n" + rows.map(row => row.join(",")).join("\n");
    
        // Trigger a download
        const blob = new Blob([csv], { type: 'text/csv' });
        const url = window.URL.createObjectURL(blob);
        const a = document.createElement('a');
        a.setAttribute('hidden', '');
        a.setAttribute('href', url);
        a.setAttribute('download', `IMU_recording_${recordingStartTime}.csv`);
        document.body.appendChild(a);
        a.click();
        document.body.removeChild(a);
    }

    function generateAndDownloadTempPressCSV(dataCache, recordingStartTime) {
        let headers = [
            "time", "sensor_pressure[Pa]", "sensor_temperature[°C]"
        ];
    
        let rows = [];
    
        // Sorting the timestamps and generating the CSV lines
        Object.keys(dataCache).sort().forEach(timestamp => {
            let data = dataCache[timestamp];
            let row = [timestamp];
    
            // Push temperature and pressure data ensuring the correct float format
            row.push(data.pressure ? data.pressure.toString().replace(',', '.') : '');
            row.push(data.temperature ? data.temperature.toString().replace(',', '.') : '');
    
            rows.push(row);
        });
    
        let csv = headers.join(",") + "\n" + rows.map(row => row.join(",")).join("\n");
    
        // Trigger a download
        const blob = new Blob([csv], { type: 'text/csv' });
        const url = window.URL.createObjectURL(blob);
        const a = document.createElement('a');
        a.setAttribute('hidden', '');
        a.setAttribute('href', url);
        a.setAttribute('download', `TempPress_recording_${recordingStartTime}.csv`);
        document.body.appendChild(a);
        a.click();
        document.body.removeChild(a);
    }
    
    


});<|MERGE_RESOLUTION|>--- conflicted
+++ resolved
@@ -172,14 +172,9 @@
 
     function generateAndDownloadIMUCSV(dataCache, recordingStartTime) {
         let headers = [
-            "time", "sensor_accX[m/s]", "sensor_accY[m/s]", "sensor_accZ[m/s]",
+            "time", "sensor_accX[g]", "sensor_accY[g]", "sensor_accZ[g]",
             "sensor_gyroX[°/s]", "sensor_gyroY[°/s]", "sensor_gyroZ[°/s]",
-<<<<<<< HEAD
             "sensor_magX[µT]", "sensor_magY[µT]", "sensor_magZ[µT]"
-=======
-            "sensor_magX[µT]", "sensor_magY[µT]", "sensor_magZ[µT]",
-            "sensor_pressure[Pa]", "sensor_temperature[°C]"
->>>>>>> 5b177cd7
         ];
     
         let rows = [];
